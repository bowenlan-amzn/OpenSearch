--- conflicted
+++ resolved
@@ -19,8 +19,8 @@
 
 package org.elasticsearch.cluster;
 
+import com.google.common.base.Predicate;
 import org.elasticsearch.action.ActionRequestBuilder;
-import com.google.common.base.Predicate;
 import org.elasticsearch.action.admin.cluster.state.ClusterStateResponse;
 import org.elasticsearch.action.bulk.BulkRequestBuilder;
 import org.elasticsearch.action.count.CountResponse;
@@ -46,9 +46,7 @@
 import static org.elasticsearch.action.percolate.PercolateSourceBuilder.docBuilder;
 import static org.elasticsearch.common.settings.ImmutableSettings.settingsBuilder;
 import static org.elasticsearch.test.ElasticsearchIntegrationTest.Scope;
-import static org.elasticsearch.test.hamcrest.ElasticsearchAssertions.assertExists;
-import static org.elasticsearch.test.hamcrest.ElasticsearchAssertions.assertHitCount;
-import static org.elasticsearch.test.hamcrest.ElasticsearchAssertions.assertThrows;
+import static org.elasticsearch.test.hamcrest.ElasticsearchAssertions.*;
 import static org.hamcrest.Matchers.*;
 
 /**
@@ -154,14 +152,7 @@
         BulkRequestBuilder bulkRequestBuilder = client().prepareBulk();
         bulkRequestBuilder.add(client().prepareIndex("test", "type1", "1").setSource(XContentFactory.jsonBuilder().startObject().endObject()));
         bulkRequestBuilder.add(client().prepareIndex("test", "type1", "2").setSource(XContentFactory.jsonBuilder().startObject().endObject()));
-<<<<<<< HEAD
-        // today, we clear the metadata on when there is no master, so it will go through the auto create logic and
-        // add it... (if autoCreate is set to true)
-        checkBulkAction(autoCreateIndex, bulkRequestBuilder);
-=======
-        bulkRequestBuilder.setTimeout(timeout);
-        checkBulkAction(false, timeout, bulkRequestBuilder);
->>>>>>> 34f4ca76
+        checkBulkAction(false, bulkRequestBuilder);
 
         bulkRequestBuilder = client().prepareBulk();
         bulkRequestBuilder.add(client().prepareIndex("no_index", "type1", "1").setSource(XContentFactory.jsonBuilder().startObject().endObject()));
@@ -207,16 +198,8 @@
             builder.get();
             fail("Expected ClusterBlockException");
         } catch (ClusterBlockException e) {
-<<<<<<< HEAD
             if (indexShouldBeAutoCreated) {
                 // timeout is 200
-=======
-            // If the index exists the bulk doesn't retry with a global block, if an index doesn't exist bulk api delegates
-            // to the create index api which does retry / wait on a global block.
-            if (!autoCreateIndex) {
-                assertThat(System.currentTimeMillis() - now, lessThan(timeout.millis() / 2));
-            } else {
->>>>>>> 34f4ca76
                 assertThat(System.currentTimeMillis() - now, greaterThan(timeout.millis() - 50));
                 assertThat(e.status(), equalTo(RestStatus.SERVICE_UNAVAILABLE));
             } else {
