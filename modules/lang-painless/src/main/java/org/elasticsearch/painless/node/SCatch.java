--- conflicted
+++ resolved
@@ -87,12 +87,8 @@
 
     @Override
     void write(MethodWriter writer) {
-<<<<<<< HEAD
-        writer.writeStatementOffset(offset);
+        writer.writeStatementOffset(location);
 
-=======
-        writer.writeStatementOffset(location);
->>>>>>> d8056c82
         Label jump = new Label();
 
         writer.mark(jump);
