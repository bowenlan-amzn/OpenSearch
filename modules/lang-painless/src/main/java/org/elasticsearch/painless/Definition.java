/*
 * Licensed to Elasticsearch under one or more contributor
 * license agreements. See the NOTICE file distributed with
 * this work for additional information regarding copyright
 * ownership. Elasticsearch licenses this file to you under
 * the Apache License, Version 2.0 (the "License"); you may
 * not use this file except in compliance with the License.
 * You may obtain a copy of the License at
 *
 *    http://www.apache.org/licenses/LICENSE-2.0
 *
 * Unless required by applicable law or agreed to in writing,
 * software distributed under the License is distributed on an
 * "AS IS" BASIS, WITHOUT WARRANTIES OR CONDITIONS OF ANY
 * KIND, either express or implied.  See the License for the
 * specific language governing permissions and limitations
 * under the License.
 */

package org.elasticsearch.painless;

import java.io.InputStream;
import java.io.InputStreamReader;
import java.io.LineNumberReader;
import java.lang.invoke.MethodHandle;
import java.lang.invoke.MethodHandles;
import java.nio.charset.StandardCharsets;
import java.util.Arrays;
import java.util.Collections;
import java.util.HashMap;
import java.util.List;
import java.util.Map;
import java.util.Objects;

/**
 * The entire API for Painless.  Also used as a whitelist for checking for legal
 * methods and fields during at both compile-time and runtime.
 */
public final class Definition {
<<<<<<< HEAD
    
    private static final List<String> DEFINITION_FILES = Collections.unmodifiableList(
        Arrays.asList("org.elasticsearch.txt", 
                      "java.lang.txt",
                      "java.math.txt",
                      "java.text.txt",
                      "java.util.txt",
                      "java.util.function.txt",
                      "java.util.stream.txt"));
=======

    private static final String DEFINITION_FILE = "definition.txt";
>>>>>>> f6074d38

    private static final Definition INSTANCE = new Definition();

    /** Some native types as constants: */
    public static final Type VOID_TYPE = getType("void");
    public static final Type BOOLEAN_TYPE = getType("boolean");
    public static final Type BOOLEAN_OBJ_TYPE = getType("Boolean");
    public static final Type BYTE_TYPE = getType("byte");
    public static final Type BYTE_OBJ_TYPE = getType("Byte");
    public static final Type SHORT_TYPE = getType("short");
    public static final Type SHORT_OBJ_TYPE = getType("Short");
    public static final Type INT_TYPE = getType("int");
    public static final Type INT_OBJ_TYPE = getType("Integer");
    public static final Type LONG_TYPE = getType("long");
    public static final Type LONG_OBJ_TYPE = getType("Long");
    public static final Type FLOAT_TYPE = getType("float");
    public static final Type FLOAT_OBJ_TYPE = getType("Float");
    public static final Type DOUBLE_TYPE = getType("double");
    public static final Type DOUBLE_OBJ_TYPE = getType("Double");
    public static final Type CHAR_TYPE = getType("char");
    public static final Type CHAR_OBJ_TYPE = getType("Character");
    public static final Type OBJECT_TYPE = getType("Object");
    public static final Type DEF_TYPE = getType("def");
    public static final Type STRING_TYPE = getType("String");
    public static final Type EXCEPTION_TYPE = getType("Exception");

    public enum Sort {
        VOID(       void.class      , 0 , true  , false , false , false ),
        BOOL(       boolean.class   , 1 , true  , true  , false , true  ),
        BYTE(       byte.class      , 1 , true  , false , true  , true  ),
        SHORT(      short.class     , 1 , true  , false , true  , true  ),
        CHAR(       char.class      , 1 , true  , false , true  , true  ),
        INT(        int.class       , 1 , true  , false , true  , true  ),
        LONG(       long.class      , 2 , true  , false , true  , true  ),
        FLOAT(      float.class     , 1 , true  , false , true  , true  ),
        DOUBLE(     double.class    , 2 , true  , false , true  , true  ),

        VOID_OBJ(   Void.class      , 1 , true  , false , false , false ),
        BOOL_OBJ(   Boolean.class   , 1 , false , true  , false , false ),
        BYTE_OBJ(   Byte.class      , 1 , false , false , true  , false ),
        SHORT_OBJ(  Short.class     , 1 , false , false , true  , false ),
        CHAR_OBJ(   Character.class , 1 , false , false , true  , false ),
        INT_OBJ(    Integer.class   , 1 , false , false , true  , false ),
        LONG_OBJ(   Long.class      , 1 , false , false , true  , false ),
        FLOAT_OBJ(  Float.class     , 1 , false , false , true  , false ),
        DOUBLE_OBJ( Double.class    , 1 , false , false , true  , false ),

        NUMBER(     Number.class    , 1 , false , false , false , false ),
        STRING(     String.class    , 1 , false , false , false , true  ),

        OBJECT(     null            , 1 , false , false , false , false ),
        DEF(        null            , 1 , false , false , false , false ),
        ARRAY(      null            , 1 , false , false , false , false );

        public final Class<?> clazz;
        public final int size;
        public final boolean primitive;
        public final boolean bool;
        public final boolean numeric;
        public final boolean constant;

        Sort(final Class<?> clazz, final int size, final boolean primitive,
             final boolean bool, final boolean numeric, final boolean constant) {
            this.clazz = clazz;
            this.size = size;
            this.bool = bool;
            this.primitive = primitive;
            this.numeric = numeric;
            this.constant = constant;
        }
    }

    public static final class Type {
        public final String name;
        public final int dimensions;
        public final Struct struct;
        public final Class<?> clazz;
        public final org.objectweb.asm.Type type;
        public final Sort sort;

        private Type(final String name, final int dimensions, final Struct struct,
                     final Class<?> clazz, final org.objectweb.asm.Type type, final Sort sort) {
            this.name = name;
            this.dimensions = dimensions;
            this.struct = struct;
            this.clazz = clazz;
            this.type = type;
            this.sort = sort;
        }

        @Override
        public boolean equals(final Object object) {
            if (this == object) {
                return true;
            }

            if (object == null || getClass() != object.getClass()) {
                return false;
            }

            final Type type = (Type)object;

            return this.type.equals(type.type) && struct.equals(type.struct);
        }

        @Override
        public int hashCode() {
            int result = struct.hashCode();
            result = 31 * result + type.hashCode();

            return result;
        }
    }

    public static final class Constructor {
        public final String name;
        public final Struct owner;
        public final List<Type> arguments;
        public final org.objectweb.asm.commons.Method method;

        private Constructor(String name, Struct owner, List<Type> arguments,
                            org.objectweb.asm.commons.Method method) {
            this.name = name;
            this.owner = owner;
            this.arguments = Collections.unmodifiableList(arguments);
            this.method = method;
        }
    }

    public static class Method {
        public final String name;
        public final Struct owner;
        public final Type rtn;
        public final List<Type> arguments;
        public final org.objectweb.asm.commons.Method method;
        public final int modifiers;
        public final MethodHandle handle;

        private Method(String name, Struct owner, Type rtn, List<Type> arguments,
                       org.objectweb.asm.commons.Method method, int modifiers, MethodHandle handle) {
            this.name = name;
            this.owner = owner;
            this.rtn = rtn;
            this.arguments = Collections.unmodifiableList(arguments);
            this.method = method;
            this.modifiers = modifiers;
            this.handle = handle;
        }
    }

    public static final class Field {
        public final String name;
        public final Struct owner;
        public final Type type;
        public final String javaName;
        public final int modifiers;
        private final MethodHandle getter;
        private final MethodHandle setter;

        private Field(String name, String javaName, Struct owner, Type type, int modifiers, MethodHandle getter, MethodHandle setter) {
            this.name = name;
            this.javaName = javaName;
            this.owner = owner;
            this.type = type;
            this.modifiers = modifiers;
            this.getter = getter;
            this.setter = setter;
        }
    }

    // TODO: instead of hashing on this, we could have a 'next' pointer in Method itself, but it would make code more complex
    // please do *NOT* under any circumstances change this to be the crappy Tuple from elasticsearch!
    /**
     * Key for looking up a method.
     * <p>
     * Methods are keyed on both name and arity, and can be overloaded once per arity.
     * This allows signatures such as {@code String.indexOf(String) vs String.indexOf(String, int)}.
     * <p>
     * It is less flexible than full signature overloading where types can differ too, but
     * better than just the name, and overloading types adds complexity to users, too.
     */
    public static final class MethodKey {
        public final String name;
        public final int arity;

        /**
         * Create a new lookup key
         * @param name name of the method
         * @param arity number of parameters
         */
        public MethodKey(String name, int arity) {
            this.name = Objects.requireNonNull(name);
            this.arity = arity;
        }

        @Override
        public int hashCode() {
            final int prime = 31;
            int result = 1;
            result = prime * result + arity;
            result = prime * result + name.hashCode();
            return result;
        }

        @Override
        public boolean equals(Object obj) {
            if (this == obj) return true;
            if (obj == null) return false;
            if (getClass() != obj.getClass()) return false;
            MethodKey other = (MethodKey) obj;
            if (arity != other.arity) return false;
            if (!name.equals(other.name)) return false;
            return true;
        }

        @Override
        public String toString() {
            StringBuilder sb = new StringBuilder();
            sb.append(name);
            sb.append('/');
            sb.append(arity);
            return sb.toString();
        }
    }

    public static final class Struct {
        public final String name;
        public final Class<?> clazz;
        public final org.objectweb.asm.Type type;

        public final Map<MethodKey, Constructor> constructors;
        public final Map<MethodKey, Method> staticMethods;
        public final Map<MethodKey, Method> methods;

        public final Map<String, Field> staticMembers;
        public final Map<String, Field> members;

        private Struct(final String name, final Class<?> clazz, final org.objectweb.asm.Type type) {
            this.name = name;
            this.clazz = clazz;
            this.type = type;

            constructors = new HashMap<>();
            staticMethods = new HashMap<>();
            methods = new HashMap<>();

            staticMembers = new HashMap<>();
            members = new HashMap<>();
        }

        private Struct(final Struct struct) {
            name = struct.name;
            clazz = struct.clazz;
            type = struct.type;

            constructors = Collections.unmodifiableMap(struct.constructors);
            staticMethods = Collections.unmodifiableMap(struct.staticMethods);
            methods = Collections.unmodifiableMap(struct.methods);

            staticMembers = Collections.unmodifiableMap(struct.staticMembers);
            members = Collections.unmodifiableMap(struct.members);
        }

        private Struct freeze() {
            return new Struct(this);
        }

        @Override
        public boolean equals(Object object) {
            if (this == object) {
                return true;
            }

            if (object == null || getClass() != object.getClass()) {
                return false;
            }

            Struct struct = (Struct)object;

            return name.equals(struct.name);
        }

        @Override
        public int hashCode() {
            return name.hashCode();
        }
    }

    public static class Cast {
        public final Type from;
        public final Type to;
        public final boolean explicit;
        public final boolean unboxFrom;
        public final boolean unboxTo;
        public final boolean boxFrom;
        public final boolean boxTo;

        public Cast(final Type from, final Type to, final boolean explicit) {
            this.from = from;
            this.to = to;
            this.explicit = explicit;
            this.unboxFrom = false;
            this.unboxTo = false;
            this.boxFrom = false;
            this.boxTo = false;
        }

        public Cast(final Type from, final Type to, final boolean explicit,
                    final boolean unboxFrom, final boolean unboxTo, final boolean boxFrom, final boolean boxTo) {
            this.from = from;
            this.to = to;
            this.explicit = explicit;
            this.unboxFrom = unboxFrom;
            this.unboxTo = unboxTo;
            this.boxFrom = boxFrom;
            this.boxTo = boxTo;
        }

    }

    public static final class RuntimeClass {
        public final Map<MethodKey, Method> methods;
        public final Map<String, MethodHandle> getters;
        public final Map<String, MethodHandle> setters;

        private RuntimeClass(final Map<MethodKey, Method> methods,
                             final Map<String, MethodHandle> getters, final Map<String, MethodHandle> setters) {
            this.methods = Collections.unmodifiableMap(methods);
            this.getters = Collections.unmodifiableMap(getters);
            this.setters = Collections.unmodifiableMap(setters);
        }
    }

    /** Returns whether or not a non-array type exists. */
    public static boolean isSimpleType(final String name) {
        return INSTANCE.structsMap.containsKey(name);
    }

    /** Returns whether or not a type exists without an exception. */
    public static boolean isType(final String name) {
        try {
            INSTANCE.getTypeInternal(name);

            return true;
        } catch (IllegalArgumentException exception) {
            return false;
        }
    }

    /** Gets the type given by its name */
    public static Type getType(final String name) {
        return INSTANCE.getTypeInternal(name);
    }

    /** Creates an array type from the given Struct. */
    public static Type getType(final Struct struct, final int dimensions) {
        return INSTANCE.getTypeInternal(struct, dimensions);
    }

    public static RuntimeClass getRuntimeClass(Class<?> clazz) {
        return INSTANCE.runtimeMap.get(clazz);
    }

    // INTERNAL IMPLEMENTATION:

    private final Map<Class<?>, RuntimeClass> runtimeMap;
    private final Map<String, Struct> structsMap;
    private final Map<String, Type> simpleTypesMap;

    private Definition() {
        structsMap = new HashMap<>();
        simpleTypesMap = new HashMap<>();
        runtimeMap = new HashMap<>();

        // parse the classes and return hierarchy (map of class name -> superclasses/interfaces)
        Map<String, List<String>> hierarchy = addStructs();
        // add every method for each class
        addElements();
        // apply hierarchy: this means e.g. copying Object's methods into String (thats how subclasses work)
        for (Map.Entry<String,List<String>> clazz : hierarchy.entrySet()) {
            copyStruct(clazz.getKey(), clazz.getValue());
        }
        // precompute runtime classes
        for (Struct struct : structsMap.values()) {
          addRuntimeClass(struct);
        }
        // copy all structs to make them unmodifiable for outside users:
        for (final Map.Entry<String,Struct> entry : structsMap.entrySet()) {
            entry.setValue(entry.getValue().freeze());
        }
    }

    /** adds classes from definition. returns hierarchy */
    private Map<String,List<String>> addStructs() {
        final Map<String,List<String>> hierarchy = new HashMap<>();
        for (String file : DEFINITION_FILES) {
            int currentLine = -1;
            try {
                try (InputStream stream = Definition.class.getResourceAsStream(file);
                        LineNumberReader reader = new LineNumberReader(new InputStreamReader(stream, StandardCharsets.UTF_8))) {
                    String line = null;
                    while ((line = reader.readLine()) != null) {
                        currentLine = reader.getLineNumber();
                        line = line.trim();
                        if (line.length() == 0 || line.charAt(0) == '#') {
                            continue;
                        }
                        if (line.startsWith("class ")) {
                            String elements[] = line.split("\u0020");
                            assert elements[2].equals("->");
                            if (elements.length == 7) {
                                hierarchy.put(elements[1], Arrays.asList(elements[5].split(",")));
                            } else {
                                assert elements.length == 5;
                            }
                            String className = elements[1];
                            String javaPeer = elements[3];
                            final Class<?> javaClazz;
                            switch (javaPeer) {
                                case "void":
                                    javaClazz = void.class;
                                    break;
                                case "boolean":
                                    javaClazz = boolean.class;
                                    break;
                                case "byte":
                                    javaClazz = byte.class;
                                    break;
                                case "short":
                                    javaClazz = short.class;
                                    break;
                                case "char":
                                    javaClazz = char.class;
                                    break;
                                case "int":
                                    javaClazz = int.class;
                                    break;
                                case "long":
                                    javaClazz = long.class;
                                    break;
                                case "float":
                                    javaClazz = float.class;
                                    break;
                                case "double":
                                    javaClazz = double.class;
                                    break;
                                default:
                                    javaClazz = Class.forName(javaPeer);
                                    break;
                            }
                            addStruct(className, javaClazz);
                        }
                    }
                }
            } catch (Exception e) {
                throw new RuntimeException("syntax error in " + file + ", line: " + currentLine, e);
            }
        }
        return hierarchy;
    }

    /** adds class methods/fields/ctors */
    private void addElements() {
        for (String file : DEFINITION_FILES) {
            int currentLine = -1;
            try {
                try (InputStream stream = Definition.class.getResourceAsStream(file);
                        LineNumberReader reader = new LineNumberReader(new InputStreamReader(stream, StandardCharsets.UTF_8))) {
                    String line = null;
                    String currentClass = null;
                    while ((line = reader.readLine()) != null) {
                        currentLine = reader.getLineNumber();
                        line = line.trim();
                        if (line.length() == 0 || line.charAt(0) == '#') {
                            continue;
                        } else if (line.startsWith("class ")) {
                            assert currentClass == null;
                            currentClass = line.split("\u0020")[1];
                        } else if (line.equals("}")) {
                            assert currentClass != null;
                            currentClass = null;
                        } else {
                            assert currentClass != null;
                            addSignature(currentClass, line);
                        }
                    }
                }
            } catch (Exception e) {
                throw new RuntimeException("syntax error in " + file + ", line: " + currentLine, e);
            }
        }
    }

    private final void addStruct(final String name, final Class<?> clazz) {
        if (!name.matches("^[_a-zA-Z][\\.,_a-zA-Z0-9]*$")) {
            throw new IllegalArgumentException("Invalid struct name [" + name + "].");
        }

        if (structsMap.containsKey(name)) {
            throw new IllegalArgumentException("Duplicate struct name [" + name + "].");
        }

        final Struct struct = new Struct(name, clazz, org.objectweb.asm.Type.getType(clazz));

        structsMap.put(name, struct);
        simpleTypesMap.put(name, getTypeInternal(name));
    }

    private final void addConstructorInternal(final String struct, final String name, final Type[] args) {
        final Struct owner = structsMap.get(struct);

        if (owner == null) {
            throw new IllegalArgumentException(
                "Owner struct [" + struct + "] not defined for constructor [" + name + "].");
        }

        if (!name.matches("^[_a-zA-Z][_a-zA-Z0-9]*$")) {
            throw new IllegalArgumentException(
                "Invalid constructor name [" + name + "] with the struct [" + owner.name + "].");
        }

        MethodKey methodKey = new MethodKey(name, args.length);

        if (owner.constructors.containsKey(methodKey)) {
            throw new IllegalArgumentException(
                "Duplicate constructor [" + methodKey + "] found within the struct [" + owner.name + "].");
        }

        if (owner.staticMethods.containsKey(methodKey)) {
            throw new IllegalArgumentException("Constructors and static methods may not have the same signature" +
                " [" + methodKey + "] within the same struct [" + owner.name + "].");
        }

        if (owner.methods.containsKey(methodKey)) {
            throw new IllegalArgumentException("Constructors and methods may not have the same signature" +
                " [" + methodKey + "] within the same struct [" + owner.name + "].");
        }

        final Class<?>[] classes = new Class<?>[args.length];

        for (int count = 0; count < classes.length; ++count) {
            classes[count] = args[count].clazz;
        }

        final java.lang.reflect.Constructor<?> reflect;

        try {
            reflect = owner.clazz.getConstructor(classes);
        } catch (final NoSuchMethodException exception) {
            throw new IllegalArgumentException("Constructor [" + name + "] not found for class" +
                " [" + owner.clazz.getName() + "] with arguments " + Arrays.toString(classes) + ".");
        }

        final org.objectweb.asm.commons.Method asm = org.objectweb.asm.commons.Method.getMethod(reflect);
        final Constructor constructor = new Constructor(name, owner, Arrays.asList(args), asm);

        owner.constructors.put(methodKey, constructor);
    }

    /**
     * Adds a new signature to the definition.
     * <p>
     * Signatures have the following forms:
     * <ul>
     *   <li>{@code void method(String,int)}
     *   <li>{@code boolean field}
     *   <li>{@code Class <init>(String)}
     * </ul>
     * no spaces allowed.
     */
    private final void addSignature(String className, String signature) {
        String elements[] = signature.split("\u0020");
        if (elements.length != 2) {
            throw new IllegalArgumentException("Malformed signature: " + signature);
        }
        // method or field type (e.g. return type)
        Type rtn = getTypeInternal(elements[0]);
        int parenIndex = elements[1].indexOf('(');
        if (parenIndex != -1) {
            // method or ctor
            int parenEnd = elements[1].indexOf(')');
            final Type args[];
            if (parenEnd > parenIndex + 1) {
                String arguments[] = elements[1].substring(parenIndex + 1, parenEnd).split(",");
                args = new Type[arguments.length];
                for (int i = 0; i < arguments.length; i++) {
                    args[i] = getTypeInternal(arguments[i]);
                }
            } else {
                args = new Type[0];
            }
            String methodName = elements[1].substring(0, parenIndex);
            if (methodName.equals("<init>")) {
                if (!elements[0].equals(className)) {
                    throw new IllegalArgumentException("Constructors must return their own type");
                }
                addConstructorInternal(className, "new", args);
            } else {
                if (methodName.indexOf('/') >= 0) {
                    String nameAndAlias[] = methodName.split("/");
                    if (nameAndAlias.length != 2) {
                        throw new IllegalArgumentException("Currently only two aliases are allowed!");
                    }
                    addMethodInternal(className, nameAndAlias[0], nameAndAlias[1], rtn, args);
                } else {
                    addMethodInternal(className, methodName, null, rtn, args);
                }
            }
        } else {
            // field
            addFieldInternal(className, elements[1], null, rtn);
        }
    }

    private final void addMethodInternal(final String struct, final String name, final String alias,
                                         final Type rtn, final Type[] args) {
        final Struct owner = structsMap.get(struct);

        if (owner == null) {
            throw new IllegalArgumentException("Owner struct [" + struct + "] not defined" +
                " for method [" + name + "].");
        }

        if (!name.matches("^[_a-zA-Z][_a-zA-Z0-9]*$")) {
            throw new IllegalArgumentException("Invalid method name" +
                " [" + name + "] with the struct [" + owner.name + "].");
        }

        MethodKey methodKey = new MethodKey(name, args.length);

        if (owner.constructors.containsKey(methodKey)) {
            throw new IllegalArgumentException("Constructors and methods" +
                " may not have the same signature [" + methodKey + "] within the same struct" +
                " [" + owner.name + "].");
        }

        if (owner.staticMethods.containsKey(methodKey) || owner.methods.containsKey(methodKey)) {
            throw new IllegalArgumentException(
                "Duplicate  method signature [" + methodKey + "] found within the struct [" + owner.name + "].");
        }

        final Class<?>[] classes = new Class<?>[args.length];

        for (int count = 0; count < classes.length; ++count) {
            classes[count] = args[count].clazz;
        }

        final java.lang.reflect.Method reflect;

        try {
            reflect = owner.clazz.getMethod(alias == null ? name : alias, classes);
        } catch (final NoSuchMethodException exception) {
            throw new IllegalArgumentException("Method [" + (alias == null ? name : alias) +
                "] not found for class [" + owner.clazz.getName() + "]" +
                " with arguments " + Arrays.toString(classes) + ".");
        }

        if (!reflect.getReturnType().equals(rtn.clazz)) {
            throw new IllegalArgumentException("Specified return type class [" + rtn.clazz + "]" +
                " does not match the found return type class [" + reflect.getReturnType() + "] for the" +
                " method [" + name + "]" +
                " within the struct [" + owner.name + "].");
        }

        final org.objectweb.asm.commons.Method asm = org.objectweb.asm.commons.Method.getMethod(reflect);

        MethodHandle handle;

        try {
            handle = MethodHandles.publicLookup().in(owner.clazz).unreflect(reflect);
        } catch (final IllegalAccessException exception) {
            throw new IllegalArgumentException("Method [" + (alias == null ? name : alias) + "]" +
                " not found for class [" + owner.clazz.getName() + "]" +
                " with arguments " + Arrays.toString(classes) + ".");
        }

        final int modifiers = reflect.getModifiers();
        final Method method = new Method(name, owner, rtn, Arrays.asList(args), asm, modifiers, handle);

        if (java.lang.reflect.Modifier.isStatic(modifiers)) {
            owner.staticMethods.put(methodKey, method);
        } else {
            owner.methods.put(methodKey, method);
        }
    }

    private final void addFieldInternal(final String struct, final String name, final String alias,
                                        final Type type) {
        final Struct owner = structsMap.get(struct);

        if (owner == null) {
            throw new IllegalArgumentException("Owner struct [" + struct + "] not defined for " +
                " field [" + name + "].");
        }

        if (!name.matches("^[_a-zA-Z][_a-zA-Z0-9]*$")) {
            throw new IllegalArgumentException("Invalid field " +
                " name [" + name + "] with the struct [" + owner.name + "].");
        }

        if (owner.staticMembers.containsKey(name) || owner.members.containsKey(name)) {
             throw new IllegalArgumentException("Duplicate field name [" + name + "]" +
                     " found within the struct [" + owner.name + "].");
        }

        java.lang.reflect.Field reflect;

        try {
            reflect = owner.clazz.getField(alias == null ? name : alias);
        } catch (final NoSuchFieldException exception) {
            throw new IllegalArgumentException("Field [" + (alias == null ? name : alias) + "]" +
                " not found for class [" + owner.clazz.getName() + "].");
        }

        final int modifiers = reflect.getModifiers();
        boolean isStatic = java.lang.reflect.Modifier.isStatic(modifiers);

        MethodHandle getter = null;
        MethodHandle setter = null;

        try {
            if (!isStatic) {
                getter = MethodHandles.publicLookup().unreflectGetter(reflect);
                setter = MethodHandles.publicLookup().unreflectSetter(reflect);
            }
        } catch (final IllegalAccessException exception) {
            throw new IllegalArgumentException("Getter/Setter [" + (alias == null ? name : alias) + "]" +
                " not found for class [" + owner.clazz.getName() + "].");
        }

        final Field field = new Field(name, reflect.getName(), owner, type, modifiers, getter, setter);

        if (isStatic) {
            // require that all static fields are static final
            if (!java.lang.reflect.Modifier.isFinal(modifiers)) {
                throw new IllegalArgumentException("Static [" + name + "]" +
                    " within the struct [" + owner.name + "] is not final.");
            }

            owner.staticMembers.put(alias == null ? name : alias, field);
        } else {
            owner.members.put(alias == null ? name : alias, field);
        }
    }

    private void copyStruct(String struct, List<String> children) {
        final Struct owner = structsMap.get(struct);

        if (owner == null) {
            throw new IllegalArgumentException("Owner struct [" + struct + "] not defined for copy.");
        }

        for (int count = 0; count < children.size(); ++count) {
            final Struct child = structsMap.get(children.get(count));

            if (child == null) {
                throw new IllegalArgumentException("Child struct [" + children.get(count) + "]" +
                    " not defined for copy to owner struct [" + owner.name + "].");
            }

            if (!child.clazz.isAssignableFrom(owner.clazz)) {
                throw new ClassCastException("Child struct [" + child.name + "]" +
                    " is not a super type of owner struct [" + owner.name + "] in copy.");
            }

            for (Map.Entry<MethodKey,Method> kvPair : child.methods.entrySet()) {
                MethodKey methodKey = kvPair.getKey();
                Method method = kvPair.getValue();
                if (owner.methods.get(methodKey) == null) {
                    owner.methods.put(methodKey,
                        new Method(method.name, owner, method.rtn, method.arguments, method.method, method.modifiers, method.handle));
                }
            }

            for (Field field : child.members.values()) {
                if (owner.members.get(field.name) == null) {
                    owner.members.put(field.name,
                        new Field(field.name, field.javaName, owner, field.type, field.modifiers, field.getter, field.setter));
                }
            }
        }
    }

    /**
     * Precomputes a more efficient structure for dynamic method/field access.
     */
    private void addRuntimeClass(final Struct struct) {
        final Map<MethodKey, Method> methods = struct.methods;
        final Map<String, MethodHandle> getters = new HashMap<>();
        final Map<String, MethodHandle> setters = new HashMap<>();

        // add all members
        for (final Map.Entry<String, Field> member : struct.members.entrySet()) {
            getters.put(member.getKey(), member.getValue().getter);
            setters.put(member.getKey(), member.getValue().setter);
        }

        // add all getters/setters
        for (final Map.Entry<MethodKey, Method> method : methods.entrySet()) {
            final String name = method.getKey().name;
            final Method m = method.getValue();

            if (m.arguments.size() == 0 &&
                name.startsWith("get") &&
                name.length() > 3 &&
                Character.isUpperCase(name.charAt(3))) {
                final StringBuilder newName = new StringBuilder();
                newName.append(Character.toLowerCase(name.charAt(3)));
                newName.append(name.substring(4));
                getters.putIfAbsent(newName.toString(), m.handle);
            } else if (m.arguments.size() == 0 &&
                name.startsWith("is") &&
                name.length() > 2 &&
                Character.isUpperCase(name.charAt(2))) {
                final StringBuilder newName = new StringBuilder();
                newName.append(Character.toLowerCase(name.charAt(2)));
                newName.append(name.substring(3));
                getters.putIfAbsent(newName.toString(), m.handle);
            }

            if (m.arguments.size() == 1 &&
                name.startsWith("set") &&
                name.length() > 3 &&
                Character.isUpperCase(name.charAt(3))) {
                final StringBuilder newName = new StringBuilder();
                newName.append(Character.toLowerCase(name.charAt(3)));
                newName.append(name.substring(4));
                setters.putIfAbsent(newName.toString(), m.handle);
            }
        }

        runtimeMap.put(struct.clazz, new RuntimeClass(methods, getters, setters));
    }

    private Type getTypeInternal(String name) {
        // simple types (e.g. 0 array dimensions) are a simple hash lookup for speed
        Type simple = simpleTypesMap.get(name);

        if (simple != null) {
            return simple;
        }

        int dimensions = getDimensions(name);
        String structstr = dimensions == 0 ? name : name.substring(0, name.indexOf('['));
        Struct struct = structsMap.get(structstr);

        if (struct == null) {
            throw new IllegalArgumentException("The struct with name [" + name + "] has not been defined.");
        }

        return getTypeInternal(struct, dimensions);
    }

    private Type getTypeInternal(Struct struct, int dimensions) {
        String name = struct.name;
        org.objectweb.asm.Type type = struct.type;
        Class<?> clazz = struct.clazz;
        Sort sort;

        if (dimensions > 0) {
            StringBuilder builder = new StringBuilder(name);
            char[] brackets = new char[dimensions];

            for (int count = 0; count < dimensions; ++count) {
                builder.append("[]");
                brackets[count] = '[';
            }

            String descriptor = new String(brackets) + struct.type.getDescriptor();

            name = builder.toString();
            type = org.objectweb.asm.Type.getType(descriptor);

            try {
                clazz = Class.forName(type.getInternalName().replace('/', '.'));
            } catch (ClassNotFoundException exception) {
                throw new IllegalArgumentException("The class [" + type.getInternalName() + "]" +
                    " could not be found to create type [" + name + "].");
            }

            sort = Sort.ARRAY;
        } else if ("def".equals(struct.name)) {
            sort = Sort.DEF;
        } else {
            sort = Sort.OBJECT;

            for (Sort value : Sort.values()) {
                if (value.clazz == null) {
                    continue;
                }

                if (value.clazz.equals(struct.clazz)) {
                    sort = value;

                    break;
                }
            }
        }

        return new Type(name, dimensions, struct, clazz, type, sort);
    }

    private int getDimensions(String name) {
        int dimensions = 0;
        int index = name.indexOf('[');

        if (index != -1) {
            int length = name.length();

            while (index < length) {
                if (name.charAt(index) == '[' && ++index < length && name.charAt(index++) == ']') {
                    ++dimensions;
                } else {
                    throw new IllegalArgumentException("Invalid array braces in canonical name [" + name + "].");
                }
            }
        }

        return dimensions;
    }
}<|MERGE_RESOLUTION|>--- conflicted
+++ resolved
@@ -37,7 +37,6 @@
  * methods and fields during at both compile-time and runtime.
  */
 public final class Definition {
-<<<<<<< HEAD
     
     private static final List<String> DEFINITION_FILES = Collections.unmodifiableList(
         Arrays.asList("org.elasticsearch.txt", 
@@ -47,10 +46,6 @@
                       "java.util.txt",
                       "java.util.function.txt",
                       "java.util.stream.txt"));
-=======
-
-    private static final String DEFINITION_FILE = "definition.txt";
->>>>>>> f6074d38
 
     private static final Definition INSTANCE = new Definition();
 
