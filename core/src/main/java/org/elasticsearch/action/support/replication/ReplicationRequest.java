--- conflicted
+++ resolved
@@ -74,22 +74,6 @@
     }
 
     /**
-<<<<<<< HEAD
-     * Copy constructor that creates a new request that is a copy of the one provided as an argument.
-     * The new request will inherit though headers and context from the original request that caused it.
-     */
-    protected ReplicationRequest(Request request) {
-        this.timeout = request.timeout();
-        this.index = request.index();
-        this.consistencyLevel = request.consistencyLevel();
-        this.shardId = request.shardId();
-        this.seqNo = request.seqNo();
-        this.primaryTerm = request.primaryTerm();
-    }
-
-    /**
-=======
->>>>>>> 1fb1ffba
      * A timeout to wait if the index operation can't be performed immediately. Defaults to <tt>1m</tt>.
      */
     @SuppressWarnings("unchecked")
